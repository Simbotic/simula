--- conflicted
+++ resolved
@@ -3,21 +3,13 @@
     diagnostic::{Diagnostics, FrameTimeDiagnosticsPlugin},
     prelude::*,
 };
-<<<<<<< HEAD
 use bevy_egui::{egui,egui::{vec2,Id,Label,Sense}, EguiContext};
-=======
-use bevy_egui::{egui, EguiContext};
->>>>>>> b2719445
 use egui_extras::{TableBuilder, Size};
 use simula_action::ActionPlugin;
 use simula_behavior::{editor::BehaviorEditorState, editor::BehaviorGraphState, BehaviorPlugin};
 use simula_camera::orbitcam::*;
 use bevy_inspector_egui::{Inspectable, RegisterInspectable, WorldInspectorPlugin};
-<<<<<<< HEAD
-use simula_mission::{asset::{Asset,Amount}, wallet::Wallet, account::Account, MissionPlugin, WalletBuilder};
-=======
 use simula_mission::{asset::{Asset,Amount}, account::Account, MissionPlugin, WalletBuilder, wallet::Wallet};
->>>>>>> b2719445
 use simula_net::NetPlugin;
 #[cfg(feature = "gif")]
 use simula_video::GifAsset;
@@ -40,14 +32,6 @@
 #[derive(Component)]
 struct ColorText;
 
-// A unit struct to help identify the FPS UI component, since there may be many Text components
-#[derive(Component)]
-struct FpsText;
-
-// A unit struct to help identify the color-changing Text component
-#[derive(Component)]
-struct ColorText;
-
 fn main() {
     let mut app = App::new();
 
@@ -60,11 +44,7 @@
     .insert_resource(Msaa { samples: 4 })
     .insert_resource(ClearColor(Color::rgb(0.105, 0.10, 0.11)))
     .insert_resource(SelectedWallet(0))
-<<<<<<< HEAD
-    .insert_resource(DragAndDropDemo{wallet_list: vec![]})
-=======
     .insert_resource(ImageTextureIds{time_icon: None, energy_icon: None, trust_icon: None})
->>>>>>> b2719445
     .add_plugins(DefaultPlugins)
     .add_plugin(NetPlugin)
     .add_plugin(WorldInspectorPlugin::new())
@@ -85,19 +65,10 @@
     .add_startup_system(setup_behaviors)
     .add_system(debug_info)
     .add_system(increase_mission_time)
-<<<<<<< HEAD
+    //.add_system(check_increase)
     .add_system(wallet_ui_system)
-    //.add_system_set(
-    //    SystemSet::new()
-    //        .with_system(behavior_agent_rest)
-    //        .with_system(behavior_agent_work),
-    //)
     .add_system(debug_info)
     .add_system(drag_and_drop);
-=======
-    //.add_system(check_increase)
-    .add_system(wallet_ui_system);
->>>>>>> b2719445
 
     app.register_inspectable::<MissionToken>();
 
@@ -107,12 +78,9 @@
 #[derive(Debug, Clone, PartialEq)]
 pub struct SelectedWallet(usize);
 
-<<<<<<< HEAD
 #[derive(Debug, Clone, PartialEq)]
 pub struct SelectedWallet2(usize);
 
-=======
->>>>>>> b2719445
 #[derive(Debug, Inspectable, Default, Reflect, Component, Clone)]
 #[reflect(Component)]
 pub enum MissionToken {
@@ -124,98 +92,12 @@
     Labor(Asset<1000, 3>),
 }
 
-<<<<<<< HEAD
-pub fn wallet_ui_system (
-=======
 fn wallet_ui_system (
->>>>>>> b2719445
     mut egui_ctx: ResMut<EguiContext>,
     wallets: Query<(&Wallet, &Children)>,
     accounts: Query<(&Account, &Children)>,
     assets: Query<&MissionToken>,
     mut selected_wallet: ResMut<SelectedWallet>,
-<<<<<<< HEAD
-) {
-    egui::Window::new("Wallets")
-        .default_width(200.0)
-        .resizable(true)
-        .vscroll(true)
-        .drag_bounds(egui::Rect::EVERYTHING)
-        .show(egui_ctx.ctx_mut(), |ui| {
-            let mut wallet_list: Vec<(String, &Children)> = vec![];
-            for (wallet, wallet_accounts) in wallets.iter() {
-                let wallet_id_trimmed = wallet.wallet_id
-                    .to_string()
-                    .get(0..8)
-                    .unwrap_or_default()
-                    .to_string();
-                wallet_list.push((wallet_id_trimmed, wallet_accounts));
-            }
-            egui::ComboBox::from_label("Select a wallet").show_index(
-                ui,
-                &mut selected_wallet.0,
-                wallet_list.len(),
-                |i| wallet_list[i].0.to_owned()
-            );
-            for &wallet_account in wallet_list[selected_wallet.0].1.iter() {
-                if let Ok((account, account_assets)) = accounts.get(wallet_account) {
-                    let account_id_trimmed = account.account_id
-                            .to_string()
-                            .get(0..8)
-                            .unwrap_or_default()
-                            .to_string();
-                    ui.separator();
-                    ui.collapsing(format!("account {:?}", account_id_trimmed), |ui| {
-                        let mut asset_list: Vec<(String, i128)> = vec![];
-                        for &account_asset in account_assets.iter() {
-                            if let Ok(asset) = assets.get(account_asset) {
-                                let asset_name = match asset {
-                                    MissionToken::Time(_) => "Time",
-                                    MissionToken::Trust(_) => "Trust",
-                                    MissionToken::Energy(_) => "Energy",
-                                    MissionToken::Labor(_) => "Labor",
-                                    MissionToken::None => "None",
-                                };
-                                let asset_value = match asset {
-                                    MissionToken::Time(asset) => asset.0.0,
-                                    MissionToken::Trust(asset) => asset.0.0,
-                                    MissionToken::Energy(asset) => asset.0.0,
-                                    MissionToken::Labor(asset) => asset.0.0,
-                                    MissionToken::None => 0,
-                                };
-                                asset_list.push((asset_name.to_string(), asset_value));
-                            }
-                        }
-                        
-                        TableBuilder::new(ui)
-                            .column(Size::remainder())
-                            .column(Size::remainder())
-                            .header(20.0, |mut header| {
-                                header.col(|ui| {
-                                    ui.heading(format!("Asset"));
-                                });
-                                header.col(|ui| {
-                                    ui.heading("Amount");
-                                });
-                            })
-                            .body(|mut body| {
-                                
-                                for asset in asset_list.iter() {
-                                    body.row(20.0, |mut row| {
-                                        row.col(|ui| {
-                                            ui.label(asset.0.clone());
-                                        });
-                                        row.col(|ui| {
-                                            ui.label(asset.1.to_string());
-                                        });
-                                    });
-                                }
-                            });
-                    });
-                }
-            }
-        });
-=======
     image_texture_ids: Res<ImageTextureIds>,
     follow_uis: Query<(Entity, &FollowUI, &FollowUIVisibility), With<FollowPanel>>,
 ) {
@@ -328,7 +210,6 @@
                 });
             });
     }
->>>>>>> b2719445
 }
 
 fn setup(
@@ -540,9 +421,6 @@
             center: Vec3::new(0.0, 1.0, 0.0),
             distance: 10.0,
             ..Default::default()
-<<<<<<< HEAD
-        });
-=======
         }).insert(FollowUICamera);
 
     commands
@@ -562,7 +440,6 @@
         )
         .insert(FollowPanel)
         .insert(Name::new("Follow UI: Shape"));
->>>>>>> b2719445
     
     //FPS ON SCREEN
     commands
@@ -596,18 +473,13 @@
         .insert(FpsText);
 }
 
-<<<<<<< HEAD
+#[derive(Component)]
+struct FollowPanel;
+
 #[derive(Default, Component, Reflect, Clone)]
 struct AgentRest;
 
-fn debug_info(diagnostics: Res<Diagnostics>, mut query: Query<&mut Text, With<FpsText>>) {
-    
-=======
-#[derive(Component)]
-struct FollowPanel;
-
 fn debug_info(diagnostics: Res<Diagnostics>, mut query: Query<&mut Text>) {
->>>>>>> b2719445
     if let Some(fps) = diagnostics.get(FrameTimeDiagnosticsPlugin::FPS) {
         if let Some(average) = fps.average() {
             // Update the value of the second section
@@ -619,8 +491,6 @@
     
 }
 
-<<<<<<< HEAD
-=======
 //fn check_increase(time: Res<Time>,mut q: Query<&mut Check>,mut query: Query<&mut MissionToken>){
 //    for mut check in q.iter_mut(){
 //        check.timer.tick(time.delta());
@@ -655,7 +525,6 @@
 }
 
 
->>>>>>> b2719445
 fn increase_mission_time(_time: Res<Time>,mut query: Query<&mut MissionToken>){
     for mut token in query.iter_mut(){
         match *token{
@@ -668,7 +537,6 @@
     }
 }
 
-<<<<<<< HEAD
 #[derive(Clone, PartialEq,Component,Debug)]
 #[cfg_attr(feature = "serde", derive(serde::Deserialize, serde::Serialize))]
 pub struct DragAndDropDemo {
@@ -908,22 +776,7 @@
         }
     }
 });
-=======
-//fn check_increase(time: Res<Time>,mut q: Query<&mut Check>,mut query: Query<&mut MissionToken>){
-//    for mut check in q.iter_mut(){
-//        check.timer.tick(time.delta());
-//        if check.timer.just_finished(){
-//            for token in query.iter_mut(){
-//                match *token{
-//                    MissionToken::MissionTime(asset)=>{
-//                        println!("{:?}",asset.0.0)
-//                    }
-//                    _=>{}
-//                }
-//            }
-//        }
-//    }
-//}
+}
 
 //#[derive(Component)]
 //pub struct Check{
@@ -956,7 +809,6 @@
     image_texture_ids.trust_icon = Some(egui_ctx.add_image(images.trust_icon.clone()));
     image_texture_ids.time_icon = Some(egui_ctx.add_image(images.time_icon.clone()));
     image_texture_ids.energy_icon = Some(egui_ctx.add_image(images.energy_icon.clone()));
->>>>>>> b2719445
 }
 
 fn setup_behaviors(mut commands: Commands) {
