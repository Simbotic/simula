use behaviors::AgentBehaviorPlugin;
use bevy::{
    diagnostic::{Diagnostics, FrameTimeDiagnosticsPlugin},
    prelude::*,
};
use bevy_egui::{egui,egui::{vec2,Id,Label,Sense}, EguiContext};
use egui_extras::{TableBuilder, Size};
use simula_action::ActionPlugin;
use simula_behavior::{editor::BehaviorEditorState, editor::BehaviorGraphState, BehaviorPlugin};
use simula_camera::orbitcam::*;
<<<<<<< HEAD
use bevy_inspector_egui::{Inspectable, RegisterInspectable, WorldInspectorPlugin};
use simula_decision::{
    BehaviorBundle, BehaviorState, DecisionEditorState, DecisionGraphState, DecisionPlugin,
};
use simula_mission::{asset::{Asset,Amount}, wallet::Wallet, account::Account, MissionPlugin, WalletBuilder};
=======
use simula_mission::{asset::Asset, MissionPlugin, WalletBuilder};
>>>>>>> 84b14f3c
use simula_net::NetPlugin;
#[cfg(feature = "gif")]
use simula_video::GifAsset;
use simula_video::{VideoPlayer, VideoPlugin};
use simula_viz::{
    axes::{Axes, AxesBundle, AxesPlugin},
    grid::{Grid, GridBundle, GridPlugin},
    lines::{LineMesh, LinesMaterial, LinesPlugin},
};
<<<<<<< HEAD
// mod graph;
mod drag_and_drop;
use drag_and_drop::*;

// A unit struct to help identify the FPS UI component, since there may be many Text components
#[derive(Component)]
struct FpsText;

// A unit struct to help identify the color-changing Text component
#[derive(Component)]
struct ColorText;
=======

mod behaviors;
>>>>>>> 84b14f3c

fn main() {
    let mut app = App::new();

    app.insert_resource(WindowDescriptor {
        title: "[Simbotic] Simula - Mission".to_string(),
        width: 940.,
        height: 528.,
        ..Default::default()
    })
    .insert_resource(Msaa { samples: 4 })
    .insert_resource(ClearColor(Color::rgb(0.105, 0.10, 0.11)))
    .insert_resource(SelectedWallet(0))
    .insert_resource(DragAndDropDemo{wallet_list: vec![]})
    .add_plugins(DefaultPlugins)
    .add_plugin(NetPlugin)
    .add_plugin(WorldInspectorPlugin::new())
    .add_plugin(ActionPlugin)
    .add_plugin(FrameTimeDiagnosticsPlugin::default())
    .add_plugin(OrbitCameraPlugin)
    .add_plugin(LinesPlugin)
    .add_plugin(AxesPlugin)
    .add_plugin(GridPlugin)
    .add_plugin(VideoPlugin)
    .add_plugin(MissionPlugin)
    .add_plugin(BehaviorPlugin)
    .add_plugin(AgentBehaviorPlugin)
    .register_type::<MissionToken>()
    .add_startup_system(setup)
<<<<<<< HEAD
    .add_system(debug_info)
    .add_system(increase_mission_time)
    .add_system(wallet_ui_system)
    .add_system_set(
        SystemSet::new()
            .with_system(behavior_agent_rest)
            .with_system(behavior_agent_work),
    )
    .add_system(drag_and_drop);
=======
    .add_startup_system(setup_behaviors)
    .add_system(debug_info);
>>>>>>> 84b14f3c

    app.register_inspectable::<MissionToken>();

    app.run();
}

#[derive(Debug, Clone, PartialEq)]
pub struct SelectedWallet(usize);

#[derive(Debug, Clone, PartialEq)]
pub struct SelectedWallet2(usize);

#[derive(Debug, Inspectable, Default, Reflect, Component, Clone)]
#[reflect(Component)]
pub enum MissionToken {
    #[default]
    None,
    Time(Asset<1000, 0>),
    Trust(Asset<1000, 1>),
    Energy(Asset<1000, 2>),
    Labor(Asset<1000, 3>),
}

pub fn wallet_ui_system (
    mut egui_ctx: ResMut<EguiContext>,
    wallets: Query<(&Wallet, &Children)>,
    accounts: Query<(&Account, &Children)>,
    assets: Query<&MissionToken>,
    mut selected_wallet: ResMut<SelectedWallet>,
) {
    egui::Window::new("Wallets")
        .default_width(200.0)
        .resizable(true)
        .vscroll(true)
        .drag_bounds(egui::Rect::EVERYTHING)
        .show(egui_ctx.ctx_mut(), |ui| {
            let mut wallet_list: Vec<(String, &Children)> = vec![];
            for (wallet, wallet_accounts) in wallets.iter() {
                let wallet_id_trimmed = wallet.wallet_id
                    .to_string()
                    .get(0..8)
                    .unwrap_or_default()
                    .to_string();
                wallet_list.push((wallet_id_trimmed, wallet_accounts));
            }
            egui::ComboBox::from_label("Select a wallet").show_index(
                ui,
                &mut selected_wallet.0,
                wallet_list.len(),
                |i| wallet_list[i].0.to_owned()
            );
            for &wallet_account in wallet_list[selected_wallet.0].1.iter() {
                if let Ok((account, account_assets)) = accounts.get(wallet_account) {
                    let account_id_trimmed = account.account_id
                            .to_string()
                            .get(0..8)
                            .unwrap_or_default()
                            .to_string();
                    ui.separator();
                    ui.collapsing(format!("account {:?}", account_id_trimmed), |ui| {
                        let mut asset_list: Vec<(String, i128)> = vec![];
                        for &account_asset in account_assets.iter() {
                            if let Ok(asset) = assets.get(account_asset) {
                                let asset_name = match asset {
                                    MissionToken::Time(_) => "Time",
                                    MissionToken::Trust(_) => "Trust",
                                    MissionToken::Energy(_) => "Energy",
                                    MissionToken::Labor(_) => "Labor",
                                    MissionToken::None => "None",
                                };
                                let asset_value = match asset {
                                    MissionToken::Time(asset) => asset.0.0,
                                    MissionToken::Trust(asset) => asset.0.0,
                                    MissionToken::Energy(asset) => asset.0.0,
                                    MissionToken::Labor(asset) => asset.0.0,
                                    MissionToken::None => 0,
                                };
                                asset_list.push((asset_name.to_string(), asset_value));
                            }
                        }
                        
                        TableBuilder::new(ui)
                            .column(Size::remainder())
                            .column(Size::remainder())
                            .header(20.0, |mut header| {
                                header.col(|ui| {
                                    ui.heading(format!("Asset"));
                                });
                                header.col(|ui| {
                                    ui.heading("Amount");
                                });
                            })
                            .body(|mut body| {
                                
                                for asset in asset_list.iter() {
                                    body.row(20.0, |mut row| {
                                        row.col(|ui| {
                                            ui.label(asset.0.clone());
                                        });
                                        row.col(|ui| {
                                            ui.label(asset.1.to_string());
                                        });
                                    });
                                }
                            });
                    });
                }
            }
        });
}

fn setup(
    mut commands: Commands,
    mut meshes: ResMut<Assets<Mesh>>,
    mut lines_materials: ResMut<Assets<LinesMaterial>>,
    mut materials: ResMut<Assets<StandardMaterial>>,
    line_mesh: Res<LineMesh>,
    asset_server: Res<AssetServer>,
) {
    let agent_wallet = WalletBuilder::<MissionToken>::default()
        .id("d75a980182b10ab7d54bfed3c964073a0ee172f3daa62325af021a68f707511a")
        .with_account(|account| {
            account
                .id("9d61b19deffd5a60ba844af492ec2cc44449c5697b326919703bac031cae7f60")
                .with_asset(|asset| {
                    asset.amount(MissionToken::Energy(10000.into()));
                })
                .with_asset(|asset| {
                    asset.amount(MissionToken::Trust(200.into()));
                })
                .with_asset(|asset| {
                    asset.amount(MissionToken::Time(1000.into()));
                });
        })
        .with_account(|account| {
            account
                .id("ede3354e133f9c8e337ddd6ee5415ed4b4ffe5fc7d21e933f4930a3730e5b21c")
                .with_asset(|asset| {
                    asset.amount(MissionToken::Energy(99999.into()));
                })
                .with_asset(|asset| {
                    asset.amount(MissionToken::Trust(99999.into()));
                })
                .with_asset(|asset| {
                    asset.amount(MissionToken::Time(99999.into()));
                });
        })
        .build(&mut commands);

<<<<<<< HEAD
    let agent_wallet_2 = WalletBuilder::<MissionToken>::default()
        .id("f75a980182b10ab7d54bfed3c964073a0ee172f3daa62325af021a68f707511a")
        .with_account(|account| {
            account
                .id("2d61b19deffd5a60ba844af492ec2cc44449c5697b326919703bac031cae7f60")
                .with_asset(|asset| {
                    asset.amount(MissionToken::Energy(10000.into()));
                })
                .with_asset(|asset| {
                    asset.amount(MissionToken::Trust(200.into()));
                })
                .with_asset(|asset| {
                    asset.amount(MissionToken::Time(1000.into()));
                });
        })
        .with_account(|account| {
            account
                .id("ude3354e133f9c8e337ddd6ee5415ed4b4ffe5fc7d21e933f4930a3730e5b21c")
                .with_asset(|asset| {
                    asset.amount(MissionToken::Energy(99999.into()));
                })
                .with_asset(|asset| {
                    asset.amount(MissionToken::Trust(99999.into()));
                })
                .with_asset(|asset| {
                    asset.amount(MissionToken::Time(99999.into()));
                });
        })
        .build(&mut commands);
    
    let agent_decision_graph = commands
=======
    let agent_behavior_graph = commands
>>>>>>> 84b14f3c
        .spawn()
        .insert(BehaviorEditorState {
            show: true,
            ..default()
        })
        .insert(BehaviorGraphState::default())
        .with_children(|_parent| {
            // parent.spawn_bundle(BehaviorBundle::<AgentRest>::default());
            // parent.spawn_bundle(BehaviorBundle::<AgentWork>::default());
        })
        .insert(Name::new("Behavior Graph"))
        .id();

    let video_material = StandardMaterial {
        base_color: Color::rgb(1.0, 1.0, 1.0),
        alpha_mode: AlphaMode::Blend,
        unlit: true,
        ..default()
    };
    let video_rotation =
        Quat::from_euler(EulerRot::YXZ, -std::f32::consts::FRAC_PI_3 * 0.0, 0.0, 0.0);
    let video_position = Vec3::new(0.0, 0.5, 0.0);

    let agent_body = commands
        .spawn_bundle(SpatialBundle {
            transform: Transform::from_translation(video_position).with_rotation(video_rotation),
            ..default()
        })
        .with_children(|parent| {
            let mut child = parent.spawn_bundle(PbrBundle {
                mesh: meshes.add(Mesh::from(shape::Plane { size: 1.0 })),
                material: materials.add(video_material),
                transform: Transform::from_rotation(Quat::from_euler(
                    EulerRot::YXZ,
                    0.0,
                    -std::f32::consts::FRAC_PI_2,
                    0.0,
                )),
                ..default()
            });
            child
                .insert(VideoPlayer {
                    start_frame: 0,
                    end_frame: 80,
                    framerate: 20.0,
                    playing: true,
                    ..default()
                })
                .insert(Name::new("Video: RenderTarget"));

            #[cfg(feature = "gif")]
            {
                let video_asset: Handle<GifAsset> = asset_server.load("videos/robot.gif");
                child.insert(video_asset);
            }
        })
        .insert(Name::new("Agent: Body"))
        .with_children(|parent| {
            parent
                .spawn_bundle(AxesBundle {
                    axes: Axes {
                        size: 1.,
                        ..default()
                    },
                    mesh: meshes.add(line_mesh.clone()),
                    material: lines_materials.add(LinesMaterial {}),
                    ..default()
                })
                .insert(Name::new("LookAt Coords"));
        })
        .id();

    let agent_decision_graph_2 = commands
        .spawn()
        .insert(DecisionEditorState {
            show: true,
            ..default()
        })
        .insert(DecisionGraphState::default())
        .with_children(|parent| {
            parent.spawn_bundle(BehaviorBundle::<AgentRest>::default());
            parent.spawn_bundle(BehaviorBundle::<AgentWork>::default());
        })
        .insert(Name::new("Decision Graph"))
        .id();

    commands
<<<<<<< HEAD
        .spawn()
        .push_children(&[agent_wallet, agent_decision_graph])
        .push_children(&[agent_wallet_2, agent_decision_graph_2])
=======
        .spawn_bundle(SpatialBundle {
            transform: Transform::from_xyz(-2.0, 0.0, 0.0),
            ..default()
        })
        .push_children(&[agent_wallet, agent_behavior_graph, agent_body])
>>>>>>> 84b14f3c
        .insert(Name::new("Agent: 001"));

    //commands
    //    .spawn()
    //    //.insert(Check{timer: Timer::from_seconds(1.0, true)})
    //    .insert(graph::MyEditorState(GraphEditorState::new(1.0)))
    //    .insert(graph::MyGraphState::default());

    // grid
    let grid_color = Color::rgb(0.08, 0.06, 0.08);
    commands
        .spawn_bundle(GridBundle {
            grid: Grid {
                size: 10,
                divisions: 10,
                start_color: grid_color,
                end_color: grid_color,
                ..Default::default()
            },
            mesh: meshes.add(line_mesh.clone()),
            material: lines_materials.add(LinesMaterial {}),
            transform: Transform::from_translation(Vec3::new(0.0, 0.0, 0.0)),
            ..Default::default()
        })
        .insert(Name::new("Grid"));

    // axes
    commands
        .spawn_bundle(AxesBundle {
            axes: Axes {
                size: 6.,
                inner_offset: 0.,
            },
            mesh: meshes.add(line_mesh.clone()),
            material: lines_materials.add(LinesMaterial {}),
            transform: Transform::from_xyz(0.0, 0.01, 0.0),
            ..Default::default()
        })
        .insert(Name::new("Axes: World"));

    let theta = std::f32::consts::FRAC_PI_4;
    let light_transform = Mat4::from_euler(EulerRot::ZYX, 0.0, std::f32::consts::FRAC_PI_2, -theta);
    commands.spawn_bundle(DirectionalLightBundle {
        directional_light: DirectionalLight {
            color: Color::rgb(1.0, 1.0, 1.0),
            illuminance: 5000.,
            ..Default::default()
        },
        transform: Transform::from_matrix(light_transform),
        ..Default::default()
    });

    // orbit camera
    commands
        .spawn_bundle(Camera3dBundle {
            ..Default::default()
        })
        .insert(OrbitCamera {
            center: Vec3::new(0.0, 1.0, 0.0),
            distance: 10.0,
            ..Default::default()
        });
    
    //FPS ON SCREEN
    commands
        .spawn_bundle(
            TextBundle::from_sections([
                TextSection::new(
                    "FPS: ",
                    TextStyle {
                        font: asset_server.load("fonts/FiraMono-Medium.ttf"),
                        font_size: 30.0,
                        color: Color::WHITE,
                    },
                ),
                TextSection::from_style(TextStyle {
                    font: asset_server.load("fonts/FiraMono-Medium.ttf"),
                    font_size: 30.0,
                    color: Color::GOLD,
                }),
            ])
            .with_style(Style {
                align_self: AlignSelf::FlexEnd,
                position_type: PositionType::Absolute,
                position: UiRect {
                    top: Val::Px(24.0),
                    left: Val::Px(15.0),
                    ..default()
                },
                ..default()
            }),
        )
        .insert(FpsText);
}

<<<<<<< HEAD
#[derive(Default, Component, Reflect, Clone)]
struct AgentRest;

fn behavior_agent_rest(
    agents: Query<(
        &AgentRest,
        &mut BehaviorState,
        &Wallet,
        &mut DecisionGraphState,
    )>,
) {
    for _agent in agents.iter() {}
}

#[derive(Default, Component, Reflect, Clone)]
struct AgentWork;

fn behavior_agent_work(
    agents: Query<(
        &AgentWork,
        &mut BehaviorState,
        &Wallet,
        &mut DecisionGraphState,
    )>,
) {
    for _agent in agents.iter() {}
}

fn debug_info(diagnostics: Res<Diagnostics>, mut query: Query<&mut Text, With<FpsText>>) {
    
=======
fn debug_info(diagnostics: Res<Diagnostics>, mut query: Query<&mut Text>) {
>>>>>>> 84b14f3c
    if let Some(fps) = diagnostics.get(FrameTimeDiagnosticsPlugin::FPS) {
        if let Some(average) = fps.average() {
            // Update the value of the second section
            for mut text in &mut query {
                text.sections[1].value = format!("{average:.2}");
            }
        }
    }
    
}

fn increase_mission_time(_time: Res<Time>,mut query: Query<&mut MissionToken>){
    for mut token in query.iter_mut(){
        match *token{
            MissionToken::Time(asset)=>{
                //asset.0.0 += 1
                *token = MissionToken::Time(Asset(Amount(asset.0.0 + 1)))
            }
            _=>{}
        }
    }
}

#[derive(Clone, PartialEq,Component,Debug)]
#[cfg_attr(feature = "serde", derive(serde::Deserialize, serde::Serialize))]
pub struct DragAndDropDemo {
    wallet_list: Vec<(String, Vec<(String, Vec<(String, i128)>)>)> 
}

pub fn drag_and_drop (
    mut egui_ctx: ResMut<EguiContext>,
    mut wallets: Query<(&mut Wallet, &Children)>,
    mut accounts: Query<(&mut Account, &Children)>,
    mut assets: Query<&mut MissionToken>,
    mut drag_drop: ResMut<DragAndDropDemo>
) {
    //drag_drop.wallet_list = vec![];
    //for (wallet, wallet_accounts) in wallets.iter() {
    //    let wallet_id_trimmed = wallet.wallet_id
    //        .to_string()
    //        .get(0..8)
    //        .unwrap_or_default()
    //        .to_string();
    //    let mut account_list: Vec<(String, Vec<(String, i128)>)> = vec![];
    //    for &wallet_account in wallet_accounts {
    //        if let Ok((account, account_assets)) = accounts.get(wallet_account) {
    //            let account_id_trimmed = account.account_id
    //                .to_string()
    //                .get(0..8)
    //                .unwrap_or_default()
    //                .to_string();
    //            let mut asset_list: Vec<(String, i128)> = vec![];
    //            for &account_asset in account_assets.iter() {
    //                if let Ok(asset) = assets.get(account_asset) {
    //                    let asset_name = match asset {
    //                        MissionToken::Time(_) => "Time",
    //                        MissionToken::Trust(_) => "Trust",
    //                        MissionToken::Energy(_) => "Energy",
    //                        MissionToken::Labor(_) => "Labor",
    //                        MissionToken::None => "None",
    //                    };
    //                    let asset_value = match asset {
    //                        MissionToken::Time(asset) => asset.0.0,
    //                        MissionToken::Trust(asset) => asset.0.0,
    //                        MissionToken::Energy(asset) => asset.0.0,
    //                        MissionToken::Labor(asset) => asset.0.0,
    //                        MissionToken::None => 0,
    //                    };
    //                    asset_list.push((asset_name.to_string(), asset_value));
    //                }
    //            }
    //            account_list.push((account_id_trimmed, asset_list));
    //        }
    //    }
    //    drag_drop.wallet_list.push((wallet_id_trimmed, account_list));
    //}
    //println!("{:?}",drag_drop.wallet_list );
    //egui::Window::new("Transfer assets")
    //    .open(&mut true)
    //    .default_size(vec2(256.0, 256.0))
    //    .vscroll(false)
    //    .resizable(true)
    //    .show(egui_ctx.ctx_mut(), |ui| {
    //        
    //        //ui.label(".");
    //        let id_source = "my_drag_and_drop_demo";
    //        let mut source_col_row_aisle = None;  //this will hold the dragged asset position: (column, row, aisle) (it's a pseudo 3D array)
    //        let mut drop_col = None;
    //        ui.columns(drag_drop.wallet_list.len(), |uis| {
    //            for (wallet_idx, wallet) in drag_drop.wallet_list.clone().into_iter().enumerate() { // iterate wallets
    //                let ui = &mut uis[wallet_idx];  // our current column, index comes from the iteration of wallets
    //                let can_accept_what_is_being_dragged = true; // We accept anything being dragged (for now) ¯\_(ツ)_/¯
    //                let response = drop_target(ui, can_accept_what_is_being_dragged, |ui| {  // Call the drag and drop function
    //                    ui.set_min_size(vec2(64.0, 100.0)); // set window size (To be Modified)
    //                    for (account_idx, account) in wallet.1.iter().enumerate() { // iterate accounts
    //                        ui.add(Label::new(account.0.clone()));
    //                        for (asset_idx, asset) in account .1.iter().enumerate(){  // iterate assets
    //                        
    //                            let item_id = Id::new(id_source).with(wallet_idx).with(account_idx).with(asset_idx); // we create an id with all index
    //                            drag_source(ui, item_id, |ui| {
    //                                let response = ui.add(Label::new(asset.0.clone()).sense(Sense::click())); //añadir vainas locas
    //                                response.context_menu(|ui| {
    //                                    if ui.button("Remove").clicked() {
    //                                        drag_drop.wallet_list[wallet_idx].1[account_idx].1.remove(asset_idx); // we remove the selected asset
    //                                        ui.close_menu();
    //                                    }
    //                                });
    //                            });
    //                            if ui.memory().is_being_dragged(item_id) {
    //                                source_col_row_aisle = Some((wallet_idx, account_idx, asset_idx));
    //                            }
    //                        }
    //                    }
    //                })
    //                .response;
    //                let response = response.context_menu(|ui| {
    //                    if ui.button("New Item").clicked() {
    //                        drag_drop.wallet_list[wallet_idx].1[source_col_row_aisle.unwrap().1].1.push(("New Item".to_owned(),1));
    //                        ui.close_menu();
    //                    }
    //                });
    //                let is_being_dragged = ui.memory().is_anything_being_dragged();
    //                if is_being_dragged && can_accept_what_is_being_dragged && response.hovered() {
    //                    drop_col = Some(wallet_idx);
    //                }
    //            }
    //        });
    //        if let Some((source_col, source_row, source_aisle)) = source_col_row_aisle {
    //            if let Some(drop_col) = drop_col {
    //                if ui.input().pointer.any_released() {
    //                    // do the drop:
    //                    let item = drag_drop.wallet_list[source_col].1[source_row].1.remove(source_aisle);
    //                    drag_drop.wallet_list[drop_col].1[source_row].1.push(item);
    //                }
    //            }
    //        }
    //    });
    
egui::Window::new("Transfer assets")
.open(&mut true)
.default_size(vec2(256.0, 256.0))
.vscroll(false)
.resizable(true)
.show(egui_ctx.ctx_mut(), |ui| {
    
    //ui.label(".");
    let id_source = "my_drag_and_drop_demo";
    let mut source_col_row_aisle = None;  //this will hold the dragged asset position: (column, row, aisle) (it's a pseudo 3D array)
    let mut drop_col = None;
    //let mut drop_row = None;
    ui.columns(wallets.into_iter().len(), |uis| {

        for (wallet_idx, wallet) in wallets.into_iter().enumerate() { // iterate wallets

            let ui = &mut uis[wallet_idx];  // our current column, index comes from the iteration of wallets

            let can_accept_what_is_being_dragged = true; // We accept anything being dragged (for now) ¯\_(ツ)_/¯

            let response = drop_target(ui, can_accept_what_is_being_dragged, |ui| {  // Call the drag and drop function

                ui.set_min_size(vec2(64.0, 100.0)); // set window size (To be Modified)

                for (account_idx, account) in wallet.1.into_iter().enumerate() { // iterate accounts

                    if let Ok((account, account_assets)) = accounts.get(*account) { // obtain al the assets from the current account

                        let account_id_trimmed = account.account_id
                            .to_string()
                            .get(0..8)
                            .unwrap_or_default()
                            .to_string();

                        ui.add(Label::new(account_id_trimmed));

                        for (asset_idx, asset) in account_assets.iter().enumerate(){  // iterate assets

                            if let Ok(asset) = assets.get(*asset){

                                let asset_name = match asset {
                                    MissionToken::Time(_) => "Time",
                                    MissionToken::Trust(_) => "Trust",
                                    MissionToken::Energy(_) => "Energy",
                                    MissionToken::Labor(_) => "Labor",
                                    MissionToken::None => "None",
                                };
    
                                let asset_value = match asset{
                                    MissionToken::Time(asset) => asset.0.0,
                                    MissionToken::Trust(asset) => asset.0.0,
                                    MissionToken::Energy(asset) => asset.0.0,
                                    MissionToken::Labor(asset) => asset.0.0,
                                    MissionToken::None => 0,
                                };

                                let item_id = Id::new(id_source).with(wallet_idx).with(account_idx).with(asset_idx); // we create an id with all index
                                drag_source(ui, item_id, |ui| {
                                   ui.add(Label::new(format!("{}: {}",asset_name,asset_value)).sense(Sense::click())); //añadir vainas locas
                                    //let response = 
                                    //response.context_menu(|ui| {
                                    //    if ui.button("Remove").clicked() {
                                    //        //drag_drop.wallet_list[wallet_idx].1[account_idx].1.remove(asset_idx); // we remove the selected asset
                                    //        println!("restamos");
                                    //        ui.close_menu();
                                    //    }
                                    //});
                                });
                                if ui.memory().is_being_dragged(item_id) {
                                    source_col_row_aisle = Some((wallet_idx, account_idx, asset_idx));
                                }

                            }
                        
                        }
                        
                    }
                }
            })
            .response;
            //let response = response.context_menu(|ui| {
            //    if ui.button("New Item").clicked() {
            //        drag_drop.wallet_list[wallet_idx].1[source_col_row_aisle.unwrap().1].1.push(("New Item".to_owned(),1));
            //        ui.close_menu();
            //    }
            //});
            let is_being_dragged = ui.memory().is_anything_being_dragged();
            if is_being_dragged && can_accept_what_is_being_dragged && response.hovered() {
                drop_col = Some(wallet_idx);
                //drop_row = Some(account_idx);
            }
        }
    });
    if let Some((source_col, source_row, source_aisle)) = source_col_row_aisle {
        if let Some(drop_col) = drop_col {
            if ui.input().pointer.any_released() {
                // do the drop:
                for (wallet_idx, wallet) in wallets.into_iter().enumerate() {
                    for (account_idx, account) in wallet.1.into_iter().enumerate() {
                        if let Ok((account, account_assets)) = accounts.get(*account) { 
                            for (asset_idx, asset) in account_assets.into_iter().enumerate(){
                                if wallet_idx == source_col
                                    && account_idx == source_row
                                    && asset_idx == source_aisle {
                                        println!("match");
                                        //if let Ok(mut asset) = assets.get(*asset){
                                        //    match asset{
                                        //        MissionToken::Energy(value)=>{
                                        //            *asset = MissionToken::Energy(Asset(Amount(0)))
                                        //        }
                                        //        _=>{}
                                        //    }
                                        //}
                                }
                            }
                        }
                    }
                }
                //let item = drag_drop.wallet_list[source_col].1[source_row].1.remove(source_aisle);
                //drag_drop.wallet_list[drop_col].1[source_row].1.push(item);
            }
        }
<<<<<<< HEAD
    }
});
=======
    };
}

fn setup_behaviors(mut commands: Commands) {
    behaviors::create(&mut commands);
>>>>>>> 84b14f3c
}<|MERGE_RESOLUTION|>--- conflicted
+++ resolved
@@ -8,15 +8,11 @@
 use simula_action::ActionPlugin;
 use simula_behavior::{editor::BehaviorEditorState, editor::BehaviorGraphState, BehaviorPlugin};
 use simula_camera::orbitcam::*;
-<<<<<<< HEAD
 use bevy_inspector_egui::{Inspectable, RegisterInspectable, WorldInspectorPlugin};
 use simula_decision::{
     BehaviorBundle, BehaviorState, DecisionEditorState, DecisionGraphState, DecisionPlugin,
 };
 use simula_mission::{asset::{Asset,Amount}, wallet::Wallet, account::Account, MissionPlugin, WalletBuilder};
-=======
-use simula_mission::{asset::Asset, MissionPlugin, WalletBuilder};
->>>>>>> 84b14f3c
 use simula_net::NetPlugin;
 #[cfg(feature = "gif")]
 use simula_video::GifAsset;
@@ -26,8 +22,7 @@
     grid::{Grid, GridBundle, GridPlugin},
     lines::{LineMesh, LinesMaterial, LinesPlugin},
 };
-<<<<<<< HEAD
-// mod graph;
+mod behaviors;
 mod drag_and_drop;
 use drag_and_drop::*;
 
@@ -38,10 +33,6 @@
 // A unit struct to help identify the color-changing Text component
 #[derive(Component)]
 struct ColorText;
-=======
-
-mod behaviors;
->>>>>>> 84b14f3c
 
 fn main() {
     let mut app = App::new();
@@ -71,7 +62,7 @@
     .add_plugin(AgentBehaviorPlugin)
     .register_type::<MissionToken>()
     .add_startup_system(setup)
-<<<<<<< HEAD
+    .add_startup_system(setup_behaviors)
     .add_system(debug_info)
     .add_system(increase_mission_time)
     .add_system(wallet_ui_system)
@@ -80,11 +71,8 @@
             .with_system(behavior_agent_rest)
             .with_system(behavior_agent_work),
     )
+    .add_system(debug_info)
     .add_system(drag_and_drop);
-=======
-    .add_startup_system(setup_behaviors)
-    .add_system(debug_info);
->>>>>>> 84b14f3c
 
     app.register_inspectable::<MissionToken>();
 
@@ -234,7 +222,6 @@
         })
         .build(&mut commands);
 
-<<<<<<< HEAD
     let agent_wallet_2 = WalletBuilder::<MissionToken>::default()
         .id("f75a980182b10ab7d54bfed3c964073a0ee172f3daa62325af021a68f707511a")
         .with_account(|account| {
@@ -266,9 +253,6 @@
         .build(&mut commands);
     
     let agent_decision_graph = commands
-=======
-    let agent_behavior_graph = commands
->>>>>>> 84b14f3c
         .spawn()
         .insert(BehaviorEditorState {
             show: true,
@@ -356,17 +340,12 @@
         .id();
 
     commands
-<<<<<<< HEAD
-        .spawn()
-        .push_children(&[agent_wallet, agent_decision_graph])
-        .push_children(&[agent_wallet_2, agent_decision_graph_2])
-=======
         .spawn_bundle(SpatialBundle {
             transform: Transform::from_xyz(-2.0, 0.0, 0.0),
             ..default()
         })
         .push_children(&[agent_wallet, agent_behavior_graph, agent_body])
->>>>>>> 84b14f3c
+        .push_children(&[agent_wallet_2, agent_decision_graph_2])
         .insert(Name::new("Agent: 001"));
 
     //commands
@@ -462,7 +441,6 @@
         .insert(FpsText);
 }
 
-<<<<<<< HEAD
 #[derive(Default, Component, Reflect, Clone)]
 struct AgentRest;
 
@@ -493,9 +471,6 @@
 
 fn debug_info(diagnostics: Res<Diagnostics>, mut query: Query<&mut Text, With<FpsText>>) {
     
-=======
-fn debug_info(diagnostics: Res<Diagnostics>, mut query: Query<&mut Text>) {
->>>>>>> 84b14f3c
     if let Some(fps) = diagnostics.get(FrameTimeDiagnosticsPlugin::FPS) {
         if let Some(average) = fps.average() {
             // Update the value of the second section
@@ -756,14 +731,10 @@
                 //drag_drop.wallet_list[drop_col].1[source_row].1.push(item);
             }
         }
-<<<<<<< HEAD
     }
 });
-=======
-    };
 }
 
 fn setup_behaviors(mut commands: Commands) {
     behaviors::create(&mut commands);
->>>>>>> 84b14f3c
 }